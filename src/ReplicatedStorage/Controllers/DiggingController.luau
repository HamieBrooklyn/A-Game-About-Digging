-- Services --
<<<<<<< HEAD
local Debris = game:GetService("Debris")
local Players = game:GetService("Players")
local ReplicatedStorage = game:GetService("ReplicatedStorage")
local SoundService = game:GetService("SoundService")
local StarterGui = game:GetService("StarterGui")
local TweenService = game:GetService("TweenService")
=======
local ReplicatedStorage = game:GetService("ReplicatedStorage")
local RunService = game:GetService("RunService")
>>>>>>> ed52ef7d
local UserInputService = game:GetService("UserInputService")
local SoundService = game:GetService("SoundService")
local TweenService = game:GetService("TweenService")
local StarterGui = game:GetService("StarterGui")
local Players = game:GetService("Players")
local Debris = game:GetService("Debris")

-- Containers --
local Packages = ReplicatedStorage.Packages
local Data = ReplicatedStorage.Source.Data

-- Modules --
local Fusion = require(Packages.Fusion)
local Knit = require(Packages.Knit)

local Materials = require(Data.Materials)
local Digging = require(Data.Digging)

local Sound = require(ReplicatedStorage.Source.Classes.Sound)

local getMaterialFromWorld = require(ReplicatedStorage.Source.Utils.WorldTerrain.getMaterialFromWorld)

-- Controller --
local DiggingController = Knit.CreateController { Name = "DiggingController" }

-- Types --
type Self = typeof(DiggingController)

-- Local --
local player = Players.LocalPlayer

local char: Model?, hum: Humanoid?

local camera = workspace.Camera
local mouse = player:GetMouse()

local raycastParams = RaycastParams.new()
raycastParams.FilterType = Enum.RaycastFilterType.Exclude

<<<<<<< HEAD
local digDB = false

-- function DiggingController:GetToolFromIndex(toolIndex: number)
-- 	for _, tool: Tool in ReplicatedStorage.Assets.Tools.Digging:GetChildren() do
-- 		if tool:GetAttribute("Index") ~= toolIndex then
-- 			continue
-- 		end
-- 		return tool
-- 	end
-- end
=======
local lastDig = 0
>>>>>>> ed52ef7d

function DiggingController:Dig()
	if not char or not hum or hum.Health <= 0 then
		return
	end
	if digDB then
		return
	end
	
	raycastParams.FilterDescendantsInstances = {char:GetDescendants()}
	
	local playerDataFold: Folder? = player:FindFirstChild("Data")
	if not playerDataFold then
		return
	end
	local equippedToolIndex = math.min(playerDataFold.ToolEquipped.Value, 1)
	local toolData = Digging.Tools[equippedToolIndex]
	if tick() - lastDig <= toolData.Cooldown then
		return
	end
	
	raycastParams.FilterDescendantsInstances = {char:GetDescendants()}
	
	local origin = char:GetPivot().Position
	local direction = mouse.Hit.Position - origin
	local result: RaycastResult = workspace:Raycast(origin, direction * Digging.MAX_DIGGING_DISTANCE, raycastParams)
	if not result or not result.Instance:IsA("Terrain") then
		return
	end
	
<<<<<<< HEAD
	local playerDataFold: Folder? = player:FindFirstChild("Data")
	if not playerDataFold then
		return
	end
	local equippedToolIndex = math.min(playerDataFold.ToolEquipped.Value, 1)
	local currentWorld = playerDataFold.CurrentWorld.Value
	local material = getMaterialFromWorld(result.Material.Name, currentWorld, true).Name
	
	local toolData = Digging.Tools[equippedToolIndex]
	
=======
	local currentWorld = playerDataFold.CurrentWorld.Value
	local material = getMaterialFromWorld(result.Material.Name, currentWorld, true).Name
	
>>>>>>> ed52ef7d
	if not string.find(toolData.Terrain, material) then
		return
	end
	
<<<<<<< HEAD
	digDB = true
	task.delay(toolData.Cooldown, function()
		digDB = false
	end)
=======
	lastDig = tick()
>>>>>>> ed52ef7d
	
	local digPos = result.Position + camera.CFrame.LookVector * toolData.Radius / 2
	self.DiggingService:DigAttempt(digPos):andThen(function(digSuccess: boolean?)
		if not digSuccess then
			return
		end
		workspace.Terrain:FillBall(digPos, toolData.Radius, Enum.Material.Air)
	end)
end

function DiggingController:ManageAddedCharacter(addedChar: Model)
	if not addedChar then
		return
	end
	char = addedChar
	hum = char:FindFirstChildWhichIsA("Humanoid")
end

function DiggingController:TriggerDigEffect(otherPlayer: Player, materialDugName: string, digPosition: Vector3)
	local otherChar: Model? = otherPlayer.Character
	if not otherChar then
		return
	end
	local primary = otherChar.PrimaryPart
	if not primary then
		return
	end
	local otherHum = otherChar:FindFirstChildWhichIsA("Humanoid")
	if not otherHum then
		return
	end
	local animator = otherHum:FindFirstChildWhichIsA("Animator")
	if not animator then
		return
	end
	
	local otherPlayerData: Folder? = otherPlayer:FindFirstChild("Data")
	if not otherPlayerData then
		return
	end
	local toolEquipped: number = otherPlayerData.ToolEquipped.Value
	local toolData = Digging.Tools[toolEquipped]
	
	local animation: Animation = ReplicatedStorage.Assets.Animations.Digging:FindFirstChild(toolData.DigAnimation)
	animator:LoadAnimation(animation):Play()
	
	local soundFold: Folder? = SoundService.SoundEffects.MaterialDigSounds:FindFirstChild(materialDugName)
	if soundFold then
		local possibleSounds = soundFold:GetChildren()
		local chosenSound: Sound = possibleSounds[math.random(1, #possibleSounds)]
		Sound.new(chosenSound, nil, primary)
	end
	
	local function rndRot()
		return math.rad(math.random(-360, 360))
	end
	local function rndPos()
		return math.random(-5, 10)
	end
	
	local materialColor = Materials[materialDugName] and Materials[materialDugName].Color or Color3.fromRGB(255, 255, 255)
	
	for _=1, math.random(10, 35) do
		local part = Instance.new("Part")
		part.Anchored = true
		
		part:PivotTo(CFrame.new(digPosition))
		part.Size = Vector3.one
		
		part.CanCollide = false
		part.CanQuery = false
		part.CanTouch = false
		part.CastShadow = false
		
		part.Color = materialColor
<<<<<<< HEAD
=======
		part.TopSurface = Enum.SurfaceType.Smooth
>>>>>>> ed52ef7d
		
		local tweenInfo = TweenInfo.new(2, Enum.EasingStyle.Quad, Enum.EasingDirection.Out)
		
		local targetCF = CFrame.new(part:GetPivot().Position + Vector3.new(rndPos(), rndPos(), rndPos())) * CFrame.Angles(rndRot(), rndRot(), rndRot())
		TweenService:Create(part, tweenInfo, {
			CFrame = targetCF
		}):Play()
		TweenService:Create(part, tweenInfo, {
			Transparency = 1
		}):Play()
		
		part.Parent = workspace.Terrain
		
		Debris:AddItem(part, tweenInfo.Time)
	end
	
	local particlePart = ReplicatedStorage.Assets.Particles.DigHit:Clone()
	particlePart:PivotTo(CFrame.new(digPosition, char:GetPivot().Position))
	particlePart.Parent = workspace.Terrain
	
	local emitter = particlePart.MIDDLE.MAIN
	task.delay(0.1, function()
		emitter:Emit(math.random(1, 7))
		emitter.Color = ColorSequence.new(materialColor)
		Debris:AddItem(particlePart, emitter.Lifetime.Max)
	end)
end

<<<<<<< HEAD
=======
function DiggingController:TapEffect()
	local frame = Instance.new("Frame")
	frame.Name = "Tap"
	
	frame.AnchorPoint = Vector2.new(0.5, 0.5)
	frame.Position = UDim2.new(0, mouse.X, 0, mouse.Y)
	frame.Size = UDim2.fromScale(0, 0)
	
	frame.BackgroundColor3 = Color3.new(1, 1, 1)
	frame.BackgroundTransparency = 0
	
	local ratio = Instance.new("UIAspectRatioConstraint")
	ratio.Parent = frame
	
	local corner = Instance.new("UICorner")
	corner.Parent = frame
	corner.CornerRadius = UDim.new(1, 0)
	
	local tweenInfo = TweenInfo.new(0.2, Enum.EasingStyle.Quad, Enum.EasingDirection.Out)
	TweenService:Create(frame, tweenInfo, {
		Size = UDim2.fromScale(0.2, 0.2)
	}):Play()
	TweenService:Create(frame, tweenInfo, {
		BackgroundTransparency = 1
	}):Play()
	
	Debris:AddItem(frame, tweenInfo.Time)
	
	frame.Parent = self.tapFrameContainer
end

function DiggingController:UpdateCooldownGui()
	self.digCooldownCanvas.Position = UDim2.new(0, mouse.X, 0, mouse.Y)
	
	local playerDataFold: Folder? = player:FindFirstChild("Data")
	if not playerDataFold then
		return
	end
	local equippedToolIndex = math.min(playerDataFold.ToolEquipped.Value, 1)
	local toolData = Digging.Tools[equippedToolIndex]
	self.digCooldownCanvas.Container.Fill.Size = UDim2.fromScale(1 - math.clamp((tick() - lastDig) / toolData.Cooldown, 0, 1), 1)
end

>>>>>>> ed52ef7d
function DiggingController:KnitInit()
	self.WorldTerrainController = Knit.GetController("WorldTerrainController")
	self.DiggingService = Knit.GetService("DiggingService")
	
	StarterGui:SetCoreGuiEnabled(Enum.CoreGuiType.Backpack, false)
	
	self:ManageAddedCharacter(player.Character)
	player.CharacterAdded:Connect(function(addedChar)
		self:ManageAddedCharacter(addedChar)
	end)
	
	self.playerGui = player:WaitForChild("PlayerGui")
	self.mainGui = self.playerGui:WaitForChild("Main")
	
	self.digCooldownCanvas = self.mainGui:WaitForChild("DigCooldown")
	
	local tapFrameContainer = Instance.new("Folder")
	tapFrameContainer.Name = "Taps"
	tapFrameContainer.Parent = self.mainGui
	self.tapFrameContainer = tapFrameContainer
	
	UserInputService.InputBegan:Connect(function(input, gameProcessedEvent)
		if gameProcessedEvent then
			return
		end
		if input.UserInputType == Enum.UserInputType.MouseButton1 then
			self:TapEffect()
			self:Dig()
		end
	end)
	
	self.DiggingService.TriggerDigEffectsForPlayer:Connect(function(...)
		self:TriggerDigEffect(...)
	end)
<<<<<<< HEAD
=======
	
	RunService.RenderStepped:Connect(function()
		self:UpdateCooldownGui()
	end)
>>>>>>> ed52ef7d
end

return DiggingController<|MERGE_RESOLUTION|>--- conflicted
+++ resolved
@@ -1,15 +1,6 @@
 -- Services --
-<<<<<<< HEAD
-local Debris = game:GetService("Debris")
-local Players = game:GetService("Players")
-local ReplicatedStorage = game:GetService("ReplicatedStorage")
-local SoundService = game:GetService("SoundService")
-local StarterGui = game:GetService("StarterGui")
-local TweenService = game:GetService("TweenService")
-=======
 local ReplicatedStorage = game:GetService("ReplicatedStorage")
 local RunService = game:GetService("RunService")
->>>>>>> ed52ef7d
 local UserInputService = game:GetService("UserInputService")
 local SoundService = game:GetService("SoundService")
 local TweenService = game:GetService("TweenService")
@@ -49,20 +40,7 @@
 local raycastParams = RaycastParams.new()
 raycastParams.FilterType = Enum.RaycastFilterType.Exclude
 
-<<<<<<< HEAD
-local digDB = false
-
--- function DiggingController:GetToolFromIndex(toolIndex: number)
--- 	for _, tool: Tool in ReplicatedStorage.Assets.Tools.Digging:GetChildren() do
--- 		if tool:GetAttribute("Index") ~= toolIndex then
--- 			continue
--- 		end
--- 		return tool
--- 	end
--- end
-=======
 local lastDig = 0
->>>>>>> ed52ef7d
 
 function DiggingController:Dig()
 	if not char or not hum or hum.Health <= 0 then
@@ -93,34 +71,14 @@
 		return
 	end
 	
-<<<<<<< HEAD
-	local playerDataFold: Folder? = player:FindFirstChild("Data")
-	if not playerDataFold then
-		return
-	end
-	local equippedToolIndex = math.min(playerDataFold.ToolEquipped.Value, 1)
 	local currentWorld = playerDataFold.CurrentWorld.Value
 	local material = getMaterialFromWorld(result.Material.Name, currentWorld, true).Name
 	
-	local toolData = Digging.Tools[equippedToolIndex]
-	
-=======
-	local currentWorld = playerDataFold.CurrentWorld.Value
-	local material = getMaterialFromWorld(result.Material.Name, currentWorld, true).Name
-	
->>>>>>> ed52ef7d
 	if not string.find(toolData.Terrain, material) then
 		return
 	end
 	
-<<<<<<< HEAD
-	digDB = true
-	task.delay(toolData.Cooldown, function()
-		digDB = false
-	end)
-=======
 	lastDig = tick()
->>>>>>> ed52ef7d
 	
 	local digPos = result.Position + camera.CFrame.LookVector * toolData.Radius / 2
 	self.DiggingService:DigAttempt(digPos):andThen(function(digSuccess: boolean?)
@@ -196,10 +154,7 @@
 		part.CastShadow = false
 		
 		part.Color = materialColor
-<<<<<<< HEAD
-=======
 		part.TopSurface = Enum.SurfaceType.Smooth
->>>>>>> ed52ef7d
 		
 		local tweenInfo = TweenInfo.new(2, Enum.EasingStyle.Quad, Enum.EasingDirection.Out)
 		
@@ -228,8 +183,6 @@
 	end)
 end
 
-<<<<<<< HEAD
-=======
 function DiggingController:TapEffect()
 	local frame = Instance.new("Frame")
 	frame.Name = "Tap"
@@ -273,7 +226,6 @@
 	self.digCooldownCanvas.Container.Fill.Size = UDim2.fromScale(1 - math.clamp((tick() - lastDig) / toolData.Cooldown, 0, 1), 1)
 end
 
->>>>>>> ed52ef7d
 function DiggingController:KnitInit()
 	self.WorldTerrainController = Knit.GetController("WorldTerrainController")
 	self.DiggingService = Knit.GetService("DiggingService")
@@ -308,13 +260,10 @@
 	self.DiggingService.TriggerDigEffectsForPlayer:Connect(function(...)
 		self:TriggerDigEffect(...)
 	end)
-<<<<<<< HEAD
-=======
 	
 	RunService.RenderStepped:Connect(function()
 		self:UpdateCooldownGui()
 	end)
->>>>>>> ed52ef7d
 end
 
 return DiggingController